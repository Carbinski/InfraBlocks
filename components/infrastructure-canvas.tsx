--- conflicted
+++ resolved
@@ -967,8 +967,6 @@
                     <Download className="w-4 h-4" />
                   </Button>
                   <Button variant="ghost" size="sm" className="text-gray-600 hover:text-gray-900">
-<<<<<<< HEAD
-=======
                     <Pin className="w-4 h-4" />
                   </Button>
                   <Button 
@@ -978,7 +976,6 @@
                     onClick={handleDeploy}
                     disabled={isDeploying}
                   >
->>>>>>> 287419a1
                     <Play className="w-4 h-4" />
                   </Button>
                 </div>
