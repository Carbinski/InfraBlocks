"use client"

import { Button } from "@/components/ui/button"
import {
  Select,
  SelectContent,
  SelectItem,
  SelectTrigger,
  SelectValue
} from "@/components/ui/select"
import { deployInfrastructure, getDeploymentStatus } from "@/lib/api-service"
import { ConfigLoader } from "@/lib/config-loader"
import { CredentialManager } from "@/lib/credential-manager"
import { InfrastructureCanvasProps } from "@/types"
import type { DeploymentStatus } from "@/types/deployment"
import {
  addEdge,
  Background,
  BackgroundVariant,
  Controls,
  ReactFlow,
  ReactFlowProvider,
  useEdgesState,
  useNodesState,
  type Connection,
  type Edge,
  type Node,
  type OnConnect,
  type ReactFlowInstance,
} from "@xyflow/react"
import "@xyflow/react/dist/style.css"
import {
  ArrowLeft,
  Code,
  Download,
  History,
  Play,
  Pin,
  Brain
} from "lucide-react"
import GlassyPaneContainer from '@/src/cedar/components/containers/GlassyPaneContainer'
import { useCallback, useEffect, useRef, useState, type DragEvent } from "react"
import { CloudServiceNode } from "./cloud-service-node"
import { ConfigurationPanel } from "./configuration-panel"
import { getConnectionSuggestions, validateConnection } from "./connection-validator"
import { DeploymentStatusPanel } from "./deployment-status-panel"
import { TerraformGenerator } from "./terraform-generator"
<<<<<<< HEAD
import { UndoRedoControls } from "./undo-redo-controls"
import { useCanvasHistory } from "@/hooks/use-canvas-history"
=======
import { AIReviewDialog } from "./ai-review-dialog"
>>>>>>> 12156afb


const createNodeTypes = (onNodeDoubleClick: (nodeData: any) => void) => ({
  cloudService: (props: any) => <CloudServiceNode {...props} onDoubleClick={onNodeDoubleClick} />,
})

const createEdgeTypes = () => {
  console.log('Creating edge types - using default edges for now')
  return {
    // Temporarily removing custom edge to test
    // custom: ConnectionEdge,
  }
}

// Use smoothstep edge type for testing
const defaultEdgeOptions = {
  style: { strokeWidth: 3, stroke: '#ef4444' },
  type: 'smoothstep',
  animated: false,
}

let nodeId = 0
const getId = () => `node_${nodeId++}`

export function InfrastructureCanvas({ provider, onBack }: InfrastructureCanvasProps) {
  const [nodes, setNodes, onNodesChange] = useNodesState<Node>([])
  const [edges, setEdges, onEdgesChange] = useEdgesState<any>([])
  
  // Initialize undo/redo functionality
  const { canUndo, canRedo, undo, redo, saveState, getCurrentState, historyLength, currentIndex } = useCanvasHistory()
  
  // Track if we're syncing from history to prevent conflicts
  const isSyncingFromHistory = useRef(false)

  // Sync state with history when undo/redo is performed
  useEffect(() => {
    const currentState = getCurrentState()
    if (currentState && !isSyncingFromHistory.current) {
      console.log('Syncing state from history:', currentState)
      isSyncingFromHistory.current = true
      setNodes(currentState.nodes)
      setEdges(currentState.edges)
      // Reset the flag after state is synced
      setTimeout(() => {
        isSyncingFromHistory.current = false
      }, 100)
    }
  }, [currentIndex]) // Only depend on currentIndex, not the function

  // Debug: Log edges changes
  useEffect(() => {
    console.log('Edges updated:', edges)
    console.log('Edges length:', edges.length)
    if (edges.length > 0) {
      console.log('First edge details:', edges[0])
    }
  }, [edges])

  // Debug: Log nodes changes
  useEffect(() => {
    console.log('Nodes updated:', nodes)
    console.log('Nodes length:', nodes.length)
  }, [nodes])

  const [reactFlowInstance, setReactFlowInstance] = useState<ReactFlowInstance | null>(null)
  const [showSuggestions, setShowSuggestions] = useState(false)
  const [selectedNode, setSelectedNode] = useState<any>(null)
  const [isConfigPanelOpen, setIsConfigPanelOpen] = useState(false)
  const [selectedNodes, setSelectedNodes] = useState<string[]>([])
  const [selectedEdges, setSelectedEdges] = useState<string[]>([])
  const [activeFile, setActiveFile] = useState("main.tf")
  const [terraformFiles, setTerraformFiles] = useState<Record<string, string>>({
    "main.tf": "",
    "variables.tf": "",
    "outputs.tf": "",
    "providers.tf": ""
  })

  const [deploymentStatus, setDeploymentStatus] = useState<DeploymentStatus | null>(null)
  const [isDeploying, setIsDeploying] = useState(false)
  const [deploymentError, setDeploymentError] = useState<string | null>(null)
  const [showDeploymentStatus, setShowDeploymentStatus] = useState(false)
  const [isAIReviewOpen, setIsAIReviewOpen] = useState(false)
  const [aiAnalysis, setAiAnalysis] = useState<any>(null)
  const [isAIReviewLoading, setIsAIReviewLoading] = useState(false)
  const [aiReviewError, setAiReviewError] = useState<string | null>(null)
  const reactFlowWrapper = useRef<HTMLDivElement>(null)

  const providerConfig = {
    aws: {
      name: "AWS",
      color: "text-orange-500",
    },
    gcp: {
      name: "Google Cloud",
      color: "text-blue-500",
    },
    azure: {
      name: "Microsoft Azure",
      color: "text-cyan-500",
    },
  }

  const [services, setServices] = useState<any[]>([])
  const [categories, setCategories] = useState<string[]>([])
  const [servicesLoaded, setServicesLoaded] = useState(false)

  const config = providerConfig[provider as keyof typeof providerConfig]

  // Load services from config files
  useEffect(() => {
    const loadServices = async () => {
      try {
        const serviceConfigs = await ConfigLoader.loadAllConfigs()
        const providerServices = Object.values(serviceConfigs[provider] || {})
        setServices(providerServices)
        setCategories([...new Set(providerServices.map((s) => s.category))])
        setServicesLoaded(true)
      } catch (error) {
        console.error('Failed to load services:', error)
        setServices([])
        setCategories([])
        setServicesLoaded(true)
      }
    }

    loadServices()
  }, [provider])

  const onConnect: OnConnect = useCallback(
    (params: Connection | Edge) => {
      console.log('onConnect called with params:', params)
      
      const sourceNode = nodes.find((n) => n.id === params.source)
      const targetNode = nodes.find((n) => n.id === params.target)

      if (!sourceNode || !targetNode) {
        console.log('Source or target node not found')
        return
      }

      const sourceType = (sourceNode.data as any).id
      const targetType = (targetNode.data as any).id

      console.log('Connecting:', sourceType, 'to', targetType)

      // Validate the connection
      const rule = validateConnection(sourceType, targetType, provider)
      
      const newEdge = {
        ...params,
        type: 'smoothstep',
        animated: false,
        style: { strokeWidth: 4, stroke: '#10b981' }, // Green color
        data: {
          relationship: rule?.relationship || "connects_to",
          description: rule?.description || "Manual connection",
          bidirectional: rule?.bidirectional || false,
        },
      }
      
      console.log('Creating new edge:', newEdge)
      
      // Calculate the new state before applying it
      const updatedEdges = addEdge(newEdge, edges)
      
      // Save state with the complete new state
      if (!isSyncingFromHistory.current) {
        saveState(nodes, updatedEdges, 'connect')
      }
      
      setEdges(updatedEdges)
    },
    [nodes, edges, provider, saveState],
  )

  const onDragOver = useCallback((event: DragEvent) => {
    event.preventDefault()
    event.dataTransfer.dropEffect = "move"
  }, [])

  const onDrop = useCallback(
    (event: DragEvent) => {
      event.preventDefault()

      if (!reactFlowInstance) return

      const serviceData = event.dataTransfer.getData("application/reactflow")

      if (!serviceData) return

      const service = JSON.parse(serviceData)
      
      // Use the ReactFlow instance's screenToFlowPosition method directly
      // This method handles all the internal transforms, zoom, and pan calculations
      const position = reactFlowInstance.screenToFlowPosition({
        x: event.clientX,
        y: event.clientY,
      })

      const newNode: Node = {
        id: getId(),
        type: "cloudService",
        position,
        data: {
          ...service,
          provider: provider,
          config: service.defaultConfig || {},
          terraformType: service.terraformType,
        },
      }

      // Calculate the new state before applying it
      const updatedNodes = nodes.concat(newNode)
      
      // Save state with the complete new state
      if (!isSyncingFromHistory.current) {
        saveState(updatedNodes, edges, 'add_node')
      }
      
      setNodes(updatedNodes)
    },
    [reactFlowInstance, nodes, edges, provider, saveState],
  )

  const onDragStart = (event: DragEvent, service: any) => {
    event.dataTransfer.setData("application/reactflow", JSON.stringify(service))
    event.dataTransfer.effectAllowed = "move"
  }

  const clearCanvas = () => {
    setNodes([])
    setEdges([])
  }

  const deleteSelectedElements = useCallback(() => {
    let updatedNodes = nodes
    let updatedEdges = edges
    let hasChanges = false
    
    if (selectedNodes.length > 0) {
      updatedNodes = nodes.filter((node) => !selectedNodes.includes(node.id))
      hasChanges = true
      setSelectedNodes([])
    }
    
    if (selectedEdges.length > 0) {
      updatedEdges = edges.filter((edge) => !selectedEdges.includes(edge.id))
      hasChanges = true
      setSelectedEdges([])
    }
    
    // Save state with complete updated state if there were changes
    if (hasChanges && !isSyncingFromHistory.current) {
      saveState(updatedNodes, updatedEdges, 'delete_elements')
    }
    
    // Apply the changes
    if (selectedNodes.length > 0) {
      setNodes(updatedNodes)
    }
    if (selectedEdges.length > 0) {
      setEdges(updatedEdges)
    }
  }, [selectedNodes, selectedEdges, nodes, edges, saveState])

  const handleSelectionChange = useCallback(({ nodes: selectedNodesArray, edges: selectedEdgesArray }: { nodes: any[], edges: any[] }) => {
    setSelectedNodes(selectedNodesArray.map(node => node.id))
    setSelectedEdges(selectedEdgesArray.map(edge => edge.id))
  }, [])

  // Test function to manually create a connection
  const testConnection = () => {
    if (nodes.length >= 2) {
      const testEdge = {
        id: `test-${Date.now()}`,
        source: nodes[0].id,
        target: nodes[1].id,
        type: 'smoothstep',
        animated: false,
        style: { stroke: '#ff0000', strokeWidth: 5 },
        data: {
          relationship: "test_connection",
          description: "Test connection",
          bidirectional: false,
        },
      }
      console.log('Creating test connection:', testEdge)
      console.log('Current nodes:', nodes)
      console.log('Current edges before:', edges)
      
      // Calculate the new state before applying it
      const updatedEdges = addEdge(testEdge, edges)
      
      // Save state with the complete new state
      if (!isSyncingFromHistory.current) {
        saveState(nodes, updatedEdges, 'test_connect')
      }
      
      setEdges(updatedEdges)
    }
  }


  const suggestions = getConnectionSuggestions(nodes, provider!)

  const handleNodeDoubleClick = (nodeData: any) => {
    setSelectedNode(nodeData)
    setIsConfigPanelOpen(true)
  }

  const handleConfigUpdate = (config: Record<string, any>) => {
    if (selectedNode) {
      setNodes((nds) =>
        nds.map((node) =>
          node.id === selectedNode.id
            ? { ...node, data: { ...node.data, config } }
            : node
        )
      )
      // Trigger Terraform file regeneration after config update
      setTimeout(() => {
        updateMainTf()
      }, 100)
    }
  }

  const handleCloseConfigPanel = () => {
    setIsConfigPanelOpen(false)
    setSelectedNode(null)
  }

  const handleSaveConfig = () => {
    // Trigger Terraform file regeneration when save is pressed
    updateAllTerraformFiles()
    console.log('Configuration saved - Terraform files updated')
    
    // Optional: Add visual feedback (could be enhanced with toast notifications)
    // For now, we'll just log the success
    console.log('✅ Configuration saved successfully!')
  }

  const handleAIReview = async () => {
    setIsAIReviewOpen(true)
    setIsAIReviewLoading(true)
    setAiReviewError(null)
    setAiAnalysis(null)

    try {
      const response = await fetch('/api/ai-review', {
        method: 'POST',
        headers: {
          'Content-Type': 'application/json',
        },
        body: JSON.stringify({
          terraformFiles,
          provider,
        }),
      })

      if (!response.ok) {
        throw new Error(`HTTP error! status: ${response.status}`)
      }

      const analysis = await response.json()
      setAiAnalysis(analysis)
    } catch (error) {
      console.error('AI Review Error:', error)
      setAiReviewError(error instanceof Error ? error.message : 'Failed to analyze infrastructure')
    } finally {
      setIsAIReviewLoading(false)
    }
  }

  // Generate Terraform code from nodes
  const generateTerraformCode = async () => {
    if (nodes.length === 0) {
      return `# No resources defined yet
# Drag and drop services from the sidebar to generate Terraform code`
    }

    try {
      const terraformGenerator = new TerraformGenerator(provider, nodes, edges)
      return await terraformGenerator.generateTerraformCode()
    } catch (error) {
      console.error('Error generating Terraform code:', error)
      return `# Error generating Terraform code: ${error}`
    }
  }

  const handleDownloadTerraformCode = (activeFile: string) => {
    const content = terraformFiles[activeFile];
    if (!content) {
      console.error("No content found for this file:", activeFile);
      return;
    }

    const blob = new Blob([content], { type: "text/plain" });
    const url = URL.createObjectURL(blob);

    const link = document.createElement("a");
    link.href = url;
    link.download = activeFile; // use filename
    link.click();

    // cleanup
    URL.revokeObjectURL(url);

  }

  // Helper function to generate Terraform files
  const generateTerraformFiles = async () => {
    const mainTf = await generateTerraformCode()
    
    // Generate separate files using TerraformGenerator
    let variablesTf: string = ""
    let outputsTf: string = ""
    let providersTf: string = ""
    
    if (nodes.length > 0) {
      try {
        const terraformGenerator = new TerraformGenerator(provider, nodes, edges)
        const output = await terraformGenerator.generate()
        
        // Generate variables.tf
        if (Object.keys(output.variables).length > 0) {
          variablesTf = "# Variables\n"
          Object.entries(output.variables).forEach(([name, config]) => {
            variablesTf += `variable "${name}" {\n`
            Object.entries(config as Record<string, any>).forEach(([key, value]) => {
              if (key === "type" && value === "string") {
                variablesTf += `  ${key} = ${value}\n`
              } else if (typeof value === "string") {
                variablesTf += `  ${key} = "${value}"\n`
              } else if (typeof value === "boolean") {
                variablesTf += `  ${key} = ${value}\n`
              } else {
                variablesTf += `  ${key} = ${JSON.stringify(value)}\n`
              }
            })
            variablesTf += "}\n\n"
          })
        } else {
          variablesTf = `# Variables for your infrastructure
variable "region" {
  description = "AWS region"
  type        = string
  default     = "us-west-2"
}

variable "environment" {
  description = "Environment name"
  type        = string
  default     = "dev"
}
`
        }
        
        // Generate outputs.tf using the dedicated method
        const generatedOutputsTf = await terraformGenerator.generateOutputsFile()
        outputsTf = generatedOutputsTf.trim() ? generatedOutputsTf : `# Outputs for your infrastructure
output "resources_created" {
  description = "Number of resources created"
  value       = ${nodes.length}
}
`
        
        // Generate providers.tf
        providersTf = terraformGenerator.generateProviderBlock()
        
      } catch (error) {
        console.error('Error generating Terraform files:', error)
        // Fallback to default content
        variablesTf = `# Variables for your infrastructure
variable "region" {
  description = "AWS region"
  type        = string
  default     = "us-west-2"
}

variable "environment" {
  description = "Environment name"
  type        = string
  default     = "dev"
}
`

        outputsTf = `# Outputs for your infrastructure
output "resources_created" {
  description = "Number of resources created"
  value       = ${nodes.length}
}
`

        providersTf = `# Provider configuration
terraform {
  required_providers {
    aws = {
      source  = "hashicorp/aws"
      version = "~> 5.0"
    }
  }
}

provider "aws" {
  region = var.region
}
`
      }
    } else {
      // Default content when no nodes
      variablesTf = `# Variables for your infrastructure
variable "region" {
  description = "AWS region"
  type        = string
  default     = "us-west-2"
}

variable "environment" {
  description = "Environment name"
  type        = string
  default     = "dev"
}
`

      outputsTf = `# Outputs for your infrastructure
output "resources_created" {
  description = "Number of resources created"
  value       = ${nodes.length}
}
`

      providersTf = `# Provider configuration
terraform {
  required_providers {
    aws = {
      source  = "hashicorp/aws"
      version = "~> 5.0"
    }
  }
}

provider "aws" {
  region = var.region
}
`
    }

    setTerraformFiles({
      "main.tf": mainTf,
      "variables.tf": variablesTf,
      "outputs.tf": outputsTf,
      "providers.tf": providersTf
    })
  }

  // Handle file content changes
  const handleFileContentChange = (content: string) => {
    setTerraformFiles(prev => ({
      ...prev,
      [activeFile]: content
    }))
  }

  // Handle file switching
  const handleFileChange = (fileName: string) => {
    setActiveFile(fileName)
  }

  // Handle Terraform deployment
  const handleDeploy = async () => {
    if (nodes.length === 0) {
      setDeploymentError("No infrastructure defined. Please add some services to deploy.")
      return
    }

    // Check if credentials are configured
    if (!CredentialManager.hasCredentials(provider as 'aws' | 'gcp' | 'azure')) {
      setDeploymentError(`No ${provider.toUpperCase()} credentials configured. Please configure credentials in settings.`)
      return
    }

    setIsDeploying(true)
    setDeploymentError(null)
    setDeploymentStatus(null)

    try {
      const deploymentRequest = {
        name: `Infrastructure Deployment ${new Date().toLocaleString()}`,
        provider: provider as 'aws' | 'gcp' | 'azure',
        nodes: nodes,
        edges: edges,
        autoApprove: false
      }

      const result = await deployInfrastructure(deploymentRequest)
      
      if (result.success) {
        // Start polling for deployment status
        startDeploymentPolling(result.deploymentId)
      } else {
        setDeploymentError(result.error || 'Deployment failed')
        setIsDeploying(false)
      }
    } catch (error) {
      setDeploymentError(error instanceof Error ? error.message : 'Unknown error occurred')
      setIsDeploying(false)
    }
  }

  // Poll deployment status
  const startDeploymentPolling = (deploymentId: string) => {
    const pollInterval = setInterval(() => {
      const status = getDeploymentStatus(deploymentId)
      
      if (status) {
        setDeploymentStatus(status)
        
        if (status.status === 'completed' || status.status === 'failed' || status.status === 'cancelled') {
          clearInterval(pollInterval)
          setIsDeploying(false)
          
          if (status.status === 'failed') {
            setDeploymentError(status.error || 'Deployment failed')
          }
        }
      } else {
        clearInterval(pollInterval)
        setIsDeploying(false)
        setDeploymentError('Deployment status not found')
      }
    }, 2000) // Poll every 2 seconds

    // Cleanup interval after 10 minutes
    setTimeout(() => {
      clearInterval(pollInterval)
    }, 600000)
  }

  // Update all Terraform files when nodes change
  const updateAllTerraformFiles = async () => {
    await generateTerraformFiles()
  }

  // Update main.tf when nodes change (kept for backward compatibility)
  const updateMainTf = async () => {
    await updateAllTerraformFiles()
  }

  // Initialize files on component mount
  useEffect(() => {
    const initFiles = async () => {
      await generateTerraformFiles()
    }
    initFiles()
  }, [])

  // Update main.tf when nodes change
  useEffect(() => {
    const updateFiles = async () => {
      await updateMainTf()
    }
    updateFiles()
  }, [nodes])

  // Handle keyboard events for delete and undo/redo functionality
  useEffect(() => {
    const handleKeyDown = (event: KeyboardEvent) => {
      if (event.key === 'Delete' || event.key === 'Backspace') {
        // Only prevent default if not typing in an input field
        const target = event.target as HTMLElement
        const isInputField = target.tagName === 'INPUT' || 
                            target.tagName === 'TEXTAREA' || 
                            target.contentEditable === 'true' ||
                            target.getAttribute('role') === 'textbox'
        
        if (!isInputField) {
          event.preventDefault()
          deleteSelectedElements()
        }
      }
      
      // Undo/Redo shortcuts
      if ((event.ctrlKey || event.metaKey) && event.key) {
        if (event.key === 'z' && !event.shiftKey) {
          event.preventDefault()
          undo()
        } else if (event.key === 'y' || (event.key === 'z' && event.shiftKey)) {
          event.preventDefault()
          redo()
        }
      }
    }

    document.addEventListener('keydown', handleKeyDown)
    return () => {
      document.removeEventListener('keydown', handleKeyDown)
    }
  }, [deleteSelectedElements, undo, redo])

  return (
    <div className="h-screen bg-white flex flex-col">
      {/* Top Header */}
      <header className="h-12 border-b border-gray-200 bg-white flex items-center px-4">
        <div className="flex items-center gap-4">
          <Button variant="ghost" size="sm" onClick={onBack} className="text-gray-600 hover:text-gray-900">
            <ArrowLeft className="w-4 h-4 mr-2" />
            Back
          </Button>
          <div className="flex items-center gap-2">
            <div className="w-6 h-6 bg-orange-500 rounded flex items-center justify-center">
              <span className="text-gray-900 text-xs font-bold">A</span>
            </div>
            <span className="text-sm font-medium text-gray-600">aws</span>
          </div>
          <div className="flex items-center gap-2">
            <UndoRedoControls
              canUndo={canUndo}
              canRedo={canRedo}
              onUndo={undo}
              onRedo={redo}
              showCounts={true}
              historyLength={historyLength}
              currentIndex={currentIndex}
            />
            <Button 
              variant="ghost" 
              size="sm" 
              onClick={() => setShowDeploymentStatus(true)}
              className="text-gray-600 hover:text-gray-900"
            >
              <History className="w-4 h-4 mr-2" />
              Deployments
            </Button>
          </div>
        </div>
      </header>

      <div className="flex-1 flex">
        {/* Left Sidebar */}
        <aside className="w-80 border-r border-gray-200 bg-white overflow-y-auto">
          <div className="p-4 space-y-4">
            
            {/* Cloud Services */}
            <div>
              <div className="flex items-center justify-between mb-2">
                <div className="flex items-center gap-2">
                  <span className="font-medium text-gray-900">Cloud Services</span>
                </div>
              </div>
              <div className="grid grid-cols-3 gap-2">
                {!servicesLoaded ? (
                  <div className="col-span-3 flex items-center justify-center p-4">
                    <div className="animate-spin rounded-full h-6 w-6 border-b-2 border-purple-600"></div>
                    <span className="ml-2 text-sm text-gray-600">Loading services...</span>
                  </div>
                ) : services.length === 0 ? (
                  <div className="col-span-3 flex items-center justify-center p-4">
                    <span className="text-sm text-gray-600">No services available</span>
                  </div>
                ) : (
                  services.slice(0, 12).map((service) => (
                    <div
                      key={service.id}
                      className="flex flex-col items-center p-2 hover:bg-purple-50 rounded cursor-grab active:cursor-grabbing border border-gray-200 hover:border-purple-200 transition-colors"
                      draggable
                      onDragStart={(event) => onDragStart(event, service)}
                    >
                      <div className="w-8 h-8 bg-white rounded-lg flex items-center justify-center shadow-sm mb-1">
                        {service.icon.startsWith('/') ? (
                          <img src={service.icon} alt={service.name} className="w-6 h-6" />
                        ) : (
                          <span className="text-lg">{service.icon}</span>
                        )}
                      </div>
                      <span className="text-xs text-gray-700 text-center leading-tight">{service.name}</span>
                    </div>
                  ))
                )}
              </div>
            </div>

            {/* Node Count and Test Button */}
            <div className="mt-auto pt-4 border-t border-gray-200">
              <div className="text-xs text-gray-500 mb-2">
                Number of nodes: {nodes.length}
              </div>
              <div className="text-xs text-gray-500 mb-2">
                Number of edges: {edges.length}
              </div>
              {(selectedNodes.length > 0 || selectedEdges.length > 0) && (
                <div className="mb-2">
                  <div className="text-xs text-red-600 mb-1">
                    Selected: {selectedNodes.length} node{selectedNodes.length !== 1 ? 's' : ''}, {selectedEdges.length} edge{selectedEdges.length !== 1 ? 's' : ''}
                  </div>
                  <Button 
                    onClick={deleteSelectedElements}
                    size="sm"
                    variant="destructive"
                    className="w-full text-xs"
                  >
                    Delete Selected
                  </Button>
                </div>
              )}
              {nodes.length >= 2 && (
                <Button 
                  onClick={testConnection}
                  size="sm"
                  variant="outline"
                  className="w-full text-xs"
                >
                  Test Connection
                </Button>
              )}
            </div>
          </div>
        </aside>

        {/* Central Canvas */}
        <main className="flex-1 flex flex-col">

          {/* Canvas Area */}
          <div className="flex-1 relative bg-gray-50">
            <div className="h-full">
              <ReactFlowProvider>
                <ReactFlow
                  nodes={nodes}
                  edges={edges}
                  onNodesChange={onNodesChange}
                  onEdgesChange={onEdgesChange}
                  onConnect={onConnect}
                  onInit={(instance) => {
                    console.log('ReactFlow initialized:', instance)
                    setReactFlowInstance(instance as any)
                  }}
                  onDrop={onDrop}
                  onDragOver={onDragOver}
                  onSelectionChange={handleSelectionChange}
                  nodeTypes={createNodeTypes(handleNodeDoubleClick)}
                  // edgeTypes={createEdgeTypes()}
                  className="bg-gray-50"
                  connectionLineStyle={{ stroke: "#666", strokeWidth: 2 }}
                  defaultEdgeOptions={defaultEdgeOptions}
                  snapToGrid={true}
                  snapGrid={[20, 20]}
                  panOnDrag={true}
                  panOnScroll={false}
                  panOnScrollSpeed={0}
                  selectNodesOnDrag={false}
                  nodesDraggable={true}
                  nodesConnectable={true}
                  elementsSelectable={true}
                  elevateNodesOnSelect={false}
                  autoPanOnNodeDrag={false}
                  zoomOnScroll={true}
                  minZoom={0.1}
                  maxZoom={4}
                >
                  <Background 
                    variant={BackgroundVariant.Dots} 
                    gap={20} 
                    size={2} 
                    color="#9ca3af"
                    style={{ backgroundColor: '#f9fafb' }}
                  />
                  <Controls />
                </ReactFlow>
              </ReactFlowProvider>
            </div>
            
            {/* AI Review Button - Bottom Right */}
            <div className="absolute bottom-4 right-4 pointer-events-none z-10">
              <div className="pointer-events-auto">
                <GlassyPaneContainer
                  className="cursor-pointer hover:scale-105 transition-transform duration-200"
                  onClick={handleAIReview}
                  whileHover={{ scale: 1.05 }}
                  whileTap={{ scale: 0.95 }}
                >
                  <button className="px-6 py-3 flex items-center gap-2 text-sm font-medium text-gray-800 hover:text-gray-900">
                    <Brain className="w-5 h-5" />
                    AI Review
                  </button>
                </GlassyPaneContainer>
              </div>
            </div>
          </div>
        </main>

        {/* Right Panel - Configuration or Code Editor */}
        {isConfigPanelOpen ? (
          <ConfigurationPanel
            isOpen={isConfigPanelOpen}
            onClose={handleCloseConfigPanel}
            nodeData={selectedNode}
            serviceConfig={null} // This will be loaded by the configuration panel
            onConfigUpdate={handleConfigUpdate}
            onSave={handleSaveConfig}
          />
        ) : (
          <aside className="w-80 border-l border-gray-200 bg-gray-50 text-gray-900">
            <div className="h-full flex flex-col">
              {/* Code Editor Header */}
              <div className="h-12 border-b border-gray-200 flex items-center justify-between px-4 bg-gray-50">
                <div className="flex items-center gap-2">
                  <Code className="w-4 h-4" />
                  <Select value={activeFile} onValueChange={handleFileChange}>
                    <SelectTrigger className="w-44 bg-gray-100 border-gray-300 text-gray-900">
                      <SelectValue />
                    </SelectTrigger>
                    <SelectContent className="bg-gray-100 border-gray-300">
                      <SelectItem value="main.tf" className="text-gray-900 hover:bg-gray-200">main.tf</SelectItem>
                      <SelectItem value="variables.tf" className="text-gray-900 hover:bg-gray-200">variables.tf</SelectItem>
                      <SelectItem value="outputs.tf" className="text-gray-900 hover:bg-gray-200">outputs.tf</SelectItem>
                      <SelectItem value="providers.tf" className="text-gray-900 hover:bg-gray-200">providers.tf</SelectItem>
                    </SelectContent>
                  </Select>
                </div>
                <div className="flex items-center gap-2">
                  <Button onClick={() => handleDownloadTerraformCode(activeFile)} variant="ghost" size="sm" className="text-gray-600 hover:text-gray-900">
                    <Download className="w-4 h-4" />
                  </Button>
                  <Button 
                    variant="ghost" 
                    size="sm" 
                    className="text-gray-600 hover:text-gray-900"
                    onClick={handleDeploy}
                    disabled={isDeploying}
                  >
                    <Play className="w-4 h-4" />
                  </Button>
                </div>
              </div>

              {/* Code Content */}
              <div className="flex-1 overflow-auto p-4 bg-gray-50 flex flex-col">
                {/* Deployment Status */}
                {(isDeploying || deploymentStatus || deploymentError) && (
                  <div className="mb-4 p-3 bg-white rounded-lg border">
                    {isDeploying && deploymentStatus && (
                      <div className="space-y-2">
                        <div className="flex items-center justify-between">
                          <span className="text-sm font-medium text-gray-900">
                            {deploymentStatus.message}
                          </span>
                          <span className="text-xs text-gray-500">
                            {deploymentStatus.progress}%
                          </span>
                        </div>
                        <div className="w-full bg-gray-200 rounded-full h-2">
                          <div 
                            className="bg-blue-600 h-2 rounded-full transition-all duration-300"
                            style={{ width: `${deploymentStatus.progress}%` }}
                          ></div>
                        </div>
                        {deploymentStatus.logs.length > 0 && (
                          <div className="text-xs text-gray-600 bg-gray-50 p-2 rounded max-h-20 overflow-y-auto">
                            {deploymentStatus.logs.slice(-3).map((log, index) => (
                              <div key={index} className="mb-1">{log}</div>
                            ))}
                          </div>
                        )}
                      </div>
                    )}
                    
                    {deploymentError && (
                      <div className="text-sm text-red-600 bg-red-50 p-2 rounded">
                        <div className="font-medium">Deployment Error:</div>
                        <div>{deploymentError}</div>
                      </div>
                    )}
                    
                    {deploymentStatus?.status === 'completed' && (
                      <div className="text-sm text-green-600 bg-green-50 p-2 rounded">
                        <div className="font-medium">✓ Deployment Completed Successfully!</div>
                        {deploymentStatus.outputs && (
                          <div className="mt-2 text-xs">
                            <div className="font-medium">Outputs:</div>
                            {Object.entries(deploymentStatus.outputs).map(([key, value]) => (
                              <div key={key}>{key}: {String(value)}</div>
                            ))}
                          </div>
                        )}
                      </div>
                    )}
                  </div>
                )}
                
                <textarea
                  value={terraformFiles[activeFile as keyof typeof terraformFiles]}
                  onChange={(e) => handleFileContentChange(e.target.value)}
                  className="terraform-editor flex-1 bg-gray-50 text-sm text-gray-900 resize-none border-none outline-none"
                  placeholder="Start typing your Terraform configuration..."
                  spellCheck={false}
                />
              </div>
            </div>
          </aside>
        )}
      </div>

      {/* Deployment Status Panel */}
      <DeploymentStatusPanel
        isOpen={showDeploymentStatus}
        onClose={() => setShowDeploymentStatus(false)}
      />
      
      {/* AI Review Dialog */}
      <AIReviewDialog
        isOpen={isAIReviewOpen}
        onClose={() => setIsAIReviewOpen(false)}
        analysis={aiAnalysis}
        isLoading={isAIReviewLoading}
        error={aiReviewError}
      />
    </div>
  )
}
<|MERGE_RESOLUTION|>--- conflicted
+++ resolved
@@ -45,12 +45,10 @@
 import { getConnectionSuggestions, validateConnection } from "./connection-validator"
 import { DeploymentStatusPanel } from "./deployment-status-panel"
 import { TerraformGenerator } from "./terraform-generator"
-<<<<<<< HEAD
 import { UndoRedoControls } from "./undo-redo-controls"
 import { useCanvasHistory } from "@/hooks/use-canvas-history"
-=======
+
 import { AIReviewDialog } from "./ai-review-dialog"
->>>>>>> 12156afb
 
 
 const createNodeTypes = (onNodeDoubleClick: (nodeData: any) => void) => ({
