--- conflicted
+++ resolved
@@ -32,14 +32,10 @@
   ArrowLeft,
   Code,
   Download,
-<<<<<<< HEAD
   History,
   Play
-=======
   Pin,
-  Play,
   Brain
->>>>>>> 91b9a55d
 } from "lucide-react"
 import GlassyPaneContainer from '@/src/cedar/components/containers/GlassyPaneContainer'
 import { useCallback, useEffect, useRef, useState, type DragEvent } from "react"
@@ -48,11 +44,8 @@
 import { getConnectionSuggestions, validateConnection } from "./connection-validator"
 import { DeploymentStatusPanel } from "./deployment-status-panel"
 import { serviceDefinitions } from "./service-definitions"
-<<<<<<< HEAD
 import { TerraformGenerator } from "./terraform-generator"
-=======
 import { AIReviewDialog } from "./ai-review-dialog"
->>>>>>> 91b9a55d
 
 
 const createNodeTypes = (onNodeDoubleClick: (nodeData: any) => void) => ({
@@ -108,17 +101,15 @@
     "outputs.tf": "",
     "providers.tf": ""
   })
-<<<<<<< HEAD
+
   const [deploymentStatus, setDeploymentStatus] = useState<DeploymentStatus | null>(null)
   const [isDeploying, setIsDeploying] = useState(false)
   const [deploymentError, setDeploymentError] = useState<string | null>(null)
   const [showDeploymentStatus, setShowDeploymentStatus] = useState(false)
-=======
   const [isAIReviewOpen, setIsAIReviewOpen] = useState(false)
   const [aiAnalysis, setAiAnalysis] = useState<any>(null)
   const [isAIReviewLoading, setIsAIReviewLoading] = useState(false)
   const [aiReviewError, setAiReviewError] = useState<string | null>(null)
->>>>>>> 91b9a55d
   const reactFlowWrapper = useRef<HTMLDivElement>(null)
 
   const providerConfig = {
@@ -309,7 +300,6 @@
     setSelectedNode(null)
   }
 
-<<<<<<< HEAD
   const handleSaveConfig = () => {
     // Trigger Terraform file regeneration when save is pressed
     updateAllTerraformFiles()
@@ -318,8 +308,8 @@
     // Optional: Add visual feedback (could be enhanced with toast notifications)
     // For now, we'll just log the success
     console.log('✅ Configuration saved successfully!')
-=======
-  const handleAIReview = async () => {
+
+    const handleAIReview = async () => {
     setIsAIReviewOpen(true)
     setIsAIReviewLoading(true)
     setAiReviewError(null)
@@ -349,7 +339,6 @@
     } finally {
       setIsAIReviewLoading(false)
     }
->>>>>>> 91b9a55d
   }
 
   // Generate Terraform code from nodes
@@ -1112,12 +1101,10 @@
         )}
       </div>
 
-<<<<<<< HEAD
       {/* Deployment Status Panel */}
       <DeploymentStatusPanel
         isOpen={showDeploymentStatus}
         onClose={() => setShowDeploymentStatus(false)}
-=======
       {/* AI Review Dialog */}
       <AIReviewDialog
         isOpen={isAIReviewOpen}
@@ -1125,7 +1112,6 @@
         analysis={aiAnalysis}
         isLoading={isAIReviewLoading}
         error={aiReviewError}
->>>>>>> 91b9a55d
       />
     </div>
   )
