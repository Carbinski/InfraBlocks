--- conflicted
+++ resolved
@@ -1,9 +1,11 @@
 "use client"
 
+import { useState } from "react"
+import { ReactFlowProvider } from "@xyflow/react"
 
 import { InfrastructureCanvas } from "@/components/infrastructure-canvas"
 import { ProviderSelection } from "@/components/provider-selection"
-import { ReactFlowProvider } from "@xyflow/react"
+
 import {
   AlertDialog,
   AlertDialogAction,
@@ -16,19 +18,7 @@
 } from "@/components/ui/alert-dialog"
 import { Badge } from "@/components/ui/badge"
 import { Button } from "@/components/ui/button"
-<<<<<<< HEAD
-import {
-  DropdownMenu,
-  DropdownMenuContent,
-  DropdownMenuItem,
-  DropdownMenuTrigger
-} from "@/components/ui/dropdown-menu"
-import { ArrowLeft, MoreHorizontal, RefreshCw, Settings, Share, Trash2 } from "lucide-react"
-import { useState, useEffect } from "react"
-=======
 import { ArrowLeft } from "lucide-react"
-import { useState } from "react"
->>>>>>> f034d016
 
 interface Project {
   id: string
@@ -49,15 +39,16 @@
 }
 
 // Simple wrapper - canvas now handles AI infrastructure directly
-function InfrastructureCanvasWrapper({ provider, onBack }: { provider: "aws" | "gcp" | "azure", onBack: () => void }) {
-  console.log('🎨 InfrastructureCanvasWrapper: Rendering canvas with provider:', provider)
-
-  return (
-    <InfrastructureCanvas
-      provider={provider}
-      onBack={onBack}
-    />
-  )
+function InfrastructureCanvasWrapper({
+  provider,
+  onBack,
+}: {
+  provider: "aws" | "gcp" | "azure"
+  onBack: () => void
+}) {
+  // Dev log is fine in client comps
+  console.log("🎨 InfrastructureCanvasWrapper: Rendering canvas with provider:", provider)
+  return <InfrastructureCanvas provider={provider} onBack={onBack} />
 }
 
 export function ProjectView({ project, onBack, onUpdateProject, onDeleteProject }: ProjectViewProps) {
@@ -67,45 +58,37 @@
 
   const handleProviderSelect = (provider: "aws" | "gcp" | "azure") => {
     setSelectedProvider(provider)
-
-    const updatedProject = {
+    onUpdateProject({
       ...project,
       provider,
       lastModified: "Just now",
-    }
-    onUpdateProject(updatedProject)
-    
+    })
     setShowCanvas(true)
   }
 
   const handleProviderChange = () => {
     setSelectedProvider(null)
     setShowCanvas(false)
-
-    const updatedProject = {
+    onUpdateProject({
       ...project,
       provider: undefined,
       lastModified: "Just now",
-    }
-    onUpdateProject(updatedProject)
+    })
   }
 
   const handleBackToProviderSelection = () => {
     setShowCanvas(false)
     setSelectedProvider(null)
-    
-    // Update project to remove provider
-    const updatedProject = {
+    onUpdateProject({
       ...project,
       provider: undefined,
       lastModified: "Just now",
-    }
-    onUpdateProject(updatedProject)
+    })
   }
 
   const handleDeleteProject = () => {
     onDeleteProject(project.id)
-    onBack() 
+    onBack()
   }
 
   return (
@@ -122,7 +105,9 @@
               <div className="h-4 w-px bg-border" />
               <div>
                 <h1 className="text-lg font-semibold text-foreground">{project.name}</h1>
-                {project.description && <p className="text-sm text-muted-foreground">{project.description}</p>}
+                {project.description && (
+                  <p className="text-sm text-muted-foreground">{project.description}</p>
+                )}
               </div>
               {selectedProvider && (
                 <Badge variant="secondary" className="ml-2 bg-accent text-accent-foreground">
@@ -141,27 +126,26 @@
             ) : (
               <div className="max-w-4xl mx-auto text-center py-8">
                 <p className="text-muted-foreground">Loading infrastructure canvas...</p>
+                <Button variant="ghost" size="sm" className="mt-4" onClick={handleProviderChange}>
+                  Change provider
+                </Button>
               </div>
             )}
           </main>
         </div>
       ) : (
-<<<<<<< HEAD
         <>
-          {console.log('🎨 ProjectView: Rendering canvas with provider:', selectedProvider)}
+          {console.log("🎨 ProjectView: Rendering canvas with provider:", selectedProvider)}
           <ReactFlowProvider>
-            <InfrastructureCanvasWrapper
-              provider={selectedProvider!}
-              onBack={handleBackToProviderSelection}
-            />
+            {/* Guard against null just in case */}
+            {selectedProvider && (
+              <InfrastructureCanvasWrapper
+                provider={selectedProvider}
+                onBack={handleBackToProviderSelection}
+              />
+            )}
           </ReactFlowProvider>
         </>
-=======
-        <InfrastructureCanvas
-          provider={selectedProvider!}
-          onBack={onBack}
-        />
->>>>>>> f034d016
       )}
 
       {/* Delete Confirmation Dialog */}
