--- conflicted
+++ resolved
@@ -34,7 +34,7 @@
 
 # terraform
 terraform-workspaces/
-<<<<<<< HEAD
+
 *.tfplan
 *.tfstate
 *.tfstate.backup
@@ -51,7 +51,7 @@
 *.log
 
 ignore
-=======
+
 *.tfstate
 *.tfstate.*
 .terraform/
@@ -63,4 +63,3 @@
 # local terraform files
 .terraform.lock.hcl
 *.tfvars
->>>>>>> a3b503f8
